--- conflicted
+++ resolved
@@ -10,17 +10,12 @@
   }
 
   async createWorktree(branchName: string, baseBranch?: string): Promise<string> {
-<<<<<<< HEAD
     // ブランチ名の衝突をチェック
     await this.checkBranchNameCollision(branchName)
 
-    // ワークツリーのパスを生成
-    const worktreePath = path.join('.git', 'orchestrations', branchName)
-=======
     // リポジトリルートを取得して絶対パスを生成
     const repoRoot = await this.getRepositoryRoot()
     const worktreePath = path.join(repoRoot, '.git', 'orchestrations', branchName)
->>>>>>> 18451a6b
 
     // ベースブランチが指定されていない場合は現在のブランチを使用
     if (!baseBranch) {
