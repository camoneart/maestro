import { Command } from 'commander'
import chalk from 'chalk'
import ora from 'ora'
import inquirer from 'inquirer'
import { GitWorktreeManager } from '../core/git.js'
import { ConfigManager } from '../core/config.js'
import { execa } from 'execa'
import path from 'path'
import fs from 'fs/promises'
import { isInTmuxSession } from '../utils/tmux.js'
import { createTmuxSession, validateTmuxOptions } from '../utils/tmuxSession.js'
import { detectPackageManager } from '../utils/packageManager.js'

// 型定義
interface GithubOptions {
  open?: boolean
  setup?: boolean
  message?: string
  reopen?: boolean
  close?: boolean
  tmux?: boolean
  tmuxVertical?: boolean
  tmuxHorizontal?: boolean
  tmuxH?: boolean
  tmuxV?: boolean
  tmuxHPanes?: number
  tmuxVPanes?: number
  tmuxLayout?: 'even-horizontal' | 'even-vertical' | 'main-horizontal' | 'main-vertical' | 'tiled'
}

interface ItemInfo {
  number: number
  title: string
  author: { login: string }
  isDraft?: boolean
  headRefName?: string
}

interface ProjectConfig {
  github?: {
    branchNaming?: {
      prTemplate?: string
      issueTemplate?: string
    }
  }
  worktrees?: {
    branchPrefix?: string
  }
  development?: {
    autoSetup?: boolean
    syncFiles?: string[]
    defaultEditor?: string
  }
}

// エラークラス
class GithubCommandError extends Error {
  constructor(message: string) {
    super(message)
    this.name = 'GithubCommandError'
  }
}

// ====== ヘルパー関数 ======

// gh CLIの検証
async function validateGhCli(): Promise<void> {
  // gh CLIがインストールされているか確認
  try {
    await execa('gh', ['--version'])
  } catch {
    console.error(chalk.red('GitHub CLI (gh) がインストールされていません'))
    console.log(chalk.yellow('\nインストール方法:'))
    console.log('  brew install gh')
    console.log('  または https://cli.github.com/')
    process.exit(1)
  }

  // 認証状態を確認
  try {
    await execa('gh', ['auth', 'status'])
  } catch {
    console.error(chalk.red('GitHub CLIが認証されていません'))
    console.log(chalk.yellow('\n認証方法:'))
    console.log('  gh auth login')
    process.exit(1)
  }
}

// ブランチ名を生成
function generateBranchName(
  template: string,
  number: string,
  title: string,
  type: 'pr' | 'issue'
): string {
  // タイトルをブランチ名に適した形式に変換
  const sanitizedTitle = title
    .toLowerCase()
    .replace(/[^a-z0-9]+/g, '-')
    .replace(/^-+|-+$/g, '')
    .substring(0, 50) // 長すぎるタイトルは切り詰める

  return template
    .replace('{number}', number)
    .replace('{title}', sanitizedTitle)
    .replace('{type}', type)
}

// PR/Issueの自動判定
async function detectType(number: string): Promise<'pr' | 'issue'> {
  try {
    await execa('gh', ['pr', 'view', number])
    return 'pr'
  } catch {
    try {
      await execa('gh', ['issue', 'view', number])
      return 'issue'
    } catch {
      throw new GithubCommandError(`PR/Issue #${number} が見つかりません`)
    }
  }
}

// PR/Issue情報を取得
async function fetchItemInfo(number: string, type: 'pr' | 'issue'): Promise<ItemInfo> {
  const fields = type === 'pr' ? 'number,title,headRefName,author' : 'number,title,author'
  try {
    const result = await execa('gh', [type, 'view', number, '--json', fields])
    return JSON.parse(result.stdout)
  } catch {
    const itemName = type === 'pr' ? 'PR' : 'Issue'
    throw new GithubCommandError(`指定した番号の${itemName}は存在しません (#${number})`)
  }
}

// コメント追加処理
async function addComment(number: string, message: string, type: 'pr' | 'issue'): Promise<void> {
  const commentSpinner = ora('コメントを投稿中...').start()
  try {
    await execa('gh', [type, 'comment', number, '--body', message])
    commentSpinner.succeed(`${type === 'pr' ? 'PR' : 'Issue'} #${number} にコメントを投稿しました`)
  } catch (error) {
    commentSpinner.fail('コメントの投稿に失敗しました')
    throw new GithubCommandError(error instanceof Error ? error.message : '不明なエラー')
  }
}

// Issue/PRの状態変更
async function changeState(
  number: string,
  action: 'close' | 'reopen',
  type: 'pr' | 'issue'
): Promise<void> {
  const stateSpinner = ora(`${action === 'close' ? 'クローズ' : '再開'}中...`).start()
  try {
    await execa('gh', [type, action, number])
    stateSpinner.succeed(
      `${type === 'pr' ? 'PR' : 'Issue'} #${number} を${action === 'close' ? 'クローズ' : '再開'}しました`
    )
  } catch (error) {
    stateSpinner.fail(`${action === 'close' ? 'クローズ' : '再開'}に失敗しました`)
    throw new GithubCommandError(error instanceof Error ? error.message : '不明なエラー')
  }
}

// 環境セットアップ
async function setupEnvironment(
  worktreePath: string,
  config: ProjectConfig,
  shouldSetup: boolean
): Promise<void> {
  if (!shouldSetup) return

  const packageManager = detectPackageManager(worktreePath)
  const setupSpinner = ora('環境をセットアップ中...').start()

  try {
    await execa(packageManager, ['install'], { cwd: worktreePath })
    setupSpinner.succeed(`${packageManager} install 完了`)
  } catch {
    setupSpinner.warn(`${packageManager} install をスキップ`)
  }

  // 同期ファイルのコピー
  if (config.development?.syncFiles) {
    for (const file of config.development.syncFiles) {
      try {
        const sourcePath = path.join(process.cwd(), file)
        const destPath = path.join(worktreePath, file)
        await fs.copyFile(sourcePath, destPath)
        setupSpinner.succeed(`${file} をコピーしました`)
      } catch {
        // ファイルが存在しない場合はスキップ
      }
    }
  }
}

// エディタで開く
async function openInEditor(
  worktreePath: string,
  config: ProjectConfig,
  shouldOpen: boolean
): Promise<void> {
  if (!shouldOpen) return

  const openSpinner = ora('エディタで開いています...').start()
  const editor = config.development?.defaultEditor || 'cursor'

  try {
    if (editor === 'cursor') {
      await execa('cursor', [worktreePath])
      openSpinner.succeed('Cursorで開きました')
    } else if (editor === 'vscode') {
      await execa('code', [worktreePath])
      openSpinner.succeed('VSCodeで開きました')
    } else if (editor && editor !== 'none') {
      // カスタムエディタコマンドのサポート
      await execa(editor, [worktreePath])
      openSpinner.succeed(`${editor}で開きました`)
    }
  } catch {
    openSpinner.warn(`${editor}が見つかりません`)
  }
}

// ====== コマンドハンドラー ======

// コメントコマンドの処理
async function handleCommentCommand(number: string, options: GithubOptions): Promise<void> {
  const spinner = ora('PR/Issueを確認中...').start()

  let targetType: 'pr' | 'issue'
  try {
    targetType = await detectType(number)
    spinner.stop()
  } catch (error) {
    spinner.fail('PR/Issueの確認に失敗しました')
    throw error
  }

  // コメント処理
  if (options.message) {
    await addComment(number, options.message, targetType)
  } else {
    // インタラクティブにコメントを入力
    const { comment } = await inquirer.prompt([
      {
        type: 'input',
        name: 'comment',
        message: 'コメント内容:',
        validate: input => input.trim().length > 0 || 'コメントを入力してください',
      },
    ])
    await addComment(number, comment, targetType)
  }

  // 状態変更オプション
  if (options.reopen) {
    await changeState(number, 'reopen', targetType)
  } else if (options.close) {
    await changeState(number, 'close', targetType)
  }
}

// GitHub list表示処理
async function handleListCommand(): Promise<void> {
  console.log(chalk.blue('\n🔍 GitHub Pull Requests & Issues\n'))

  try {
    // PRリストを取得して表示
    console.log(chalk.cyan('📋 Pull Requests:'))
    const prs = await fetchItems('pr')

    if (prs.length === 0) {
      console.log(chalk.gray('  開いているPull Requestがありません'))
    } else {
      prs.forEach(pr => {
        const draftLabel = pr.isDraft ? chalk.yellow(' [draft]') : ''
        console.log(`  ${chalk.green(`#${pr.number}`)} ${pr.title}${draftLabel}`)
        console.log(`    ${chalk.gray(`by ${pr.author.login}`)}`)
      })
    }

    console.log() // 空行

    // Issueリストを取得して表示
    console.log(chalk.cyan('🎯 Issues:'))
    const issues = await fetchItems('issue')

    if (issues.length === 0) {
      console.log(chalk.gray('  開いているIssueがありません'))
    } else {
      issues.forEach(issue => {
        console.log(`  ${chalk.green(`#${issue.number}`)} ${issue.title}`)
        console.log(`    ${chalk.gray(`by ${issue.author.login}`)}`)
      })
    }

    console.log(chalk.gray('\n使用例:'))
    console.log(chalk.gray('  mst github pr 123   # PRから演奏者を招集'))
    console.log(chalk.gray('  mst github issue 456 # Issueから演奏者を招集'))
  } catch (error) {
    console.error(
      chalk.red('リスト取得中にエラーが発生しました:'),
      error instanceof Error ? error.message : '不明なエラー'
    )
    process.exit(1)
  }
}

// インタラクティブコメント処理
async function handleInteractiveComment(): Promise<void> {
  const { inputNumber } = await inquirer.prompt([
    {
      type: 'input',
      name: 'inputNumber',
      message: 'PR/Issue番号:',
      validate: input => {
        const num = parseInt(input)
        return (!isNaN(num) && num > 0) || '有効な番号を入力してください'
      },
    },
  ])

  const { comment } = await inquirer.prompt([
    {
      type: 'input',
      name: 'comment',
      message: 'コメント内容:',
      validate: input => input.trim().length > 0 || 'コメントを入力してください',
    },
  ])

  const spinner = ora('PR/Issueを確認中...').start()

  let targetType: 'pr' | 'issue'
  try {
    targetType = await detectType(inputNumber)
    spinner.stop()
  } catch (error) {
    spinner.fail('PR/Issueの確認に失敗しました')
    throw error
  }

  await addComment(inputNumber, comment, targetType)
}

// PR/Issue一覧を取得
async function fetchItems(type: 'pr' | 'issue'): Promise<ItemInfo[]> {
  const spinner = ora(`${type === 'pr' ? 'Pull Request' : 'Issue'}一覧を取得中...`).start()

  try {
    const fields = type === 'pr' ? 'number,title,author,isDraft' : 'number,title,author'
    const result = await execa('gh', [type, 'list', '--json', fields, '--limit', '20'])
    spinner.stop()
    return JSON.parse(result.stdout)
  } catch (error) {
    spinner.fail('一覧の取得に失敗しました')
    console.error(error)
    process.exit(1)
  }
}

// アイテム選択プロンプト
async function selectItem(items: ItemInfo[], type: 'pr' | 'issue'): Promise<string> {
  if (items.length === 0) {
    console.log(chalk.yellow(`開いている${type === 'pr' ? 'Pull Request' : 'Issue'}がありません`))
    process.exit(0)
  }

  const { selectedNumber } = await inquirer.prompt([
    {
      type: 'list',
      name: 'selectedNumber',
      message: `${type === 'pr' ? 'Pull Request' : 'Issue'}を選択:`,
      choices: items.map(item => ({
        name: `#${item.number} ${item.title} ${chalk.gray(`by ${item.author.login}`)}${item.isDraft ? chalk.yellow(' [draft]') : ''}`,
        value: item.number.toString(),
      })),
      pageSize: 15,
    },
  ])

  return selectedNumber
}

// インタラクティブモードの処理
async function handleInteractiveMode(): Promise<{ type: string; number: string }> {
  const { selectType } = await inquirer.prompt([
    {
      type: 'list',
      name: 'selectType',
      message: '何から演奏者を招集しますか？',
      choices: [
        { name: 'Pull Request', value: 'pr' },
        { name: 'Issue', value: 'issue' },
        { name: 'コメントを追加', value: 'comment' },
      ],
    },
  ])

  if (selectType === 'comment') {
    await handleInteractiveComment()
    throw new Error('INTERACTIVE_COMMENT_COMPLETE') // 特別な終了フラグ
  }

  const items = await fetchItems(selectType as 'pr' | 'issue')
  const selectedNumber = await selectItem(items, selectType as 'pr' | 'issue')

  return { type: selectType, number: selectedNumber }
}

// ブランチ名の生成
async function generateBranchForItem(
  type: 'pr' | 'issue',
  number: string,
  info: ItemInfo,
  config: ProjectConfig
): Promise<string> {
  const template =
    type === 'pr'
      ? config.github?.branchNaming?.prTemplate || 'pr-{number}'
      : config.github?.branchNaming?.issueTemplate || 'issue-{number}'
  let branchName = generateBranchName(template, number, info.title, type)

  // ブランチ名にプレフィックスを追加
  if (config.worktrees?.branchPrefix && !branchName.startsWith(config.worktrees.branchPrefix)) {
    branchName = config.worktrees.branchPrefix + branchName
  }

  return branchName
}

// PR用のworktree作成
async function createWorktreeForPR(
  number: string,
  branchName: string,
  gitManager: GitWorktreeManager
): Promise<string> {
  const tempBranch = `pr-${number}-checkout`

  // 一時的にcheckout
  await execa('gh', ['pr', 'checkout', number, '-b', tempBranch])

  // worktreeを作成 (tempBranchをベースに新しいブランチを作成)
  const worktreePath = await gitManager.createWorktree(branchName, tempBranch)

  // 元のブランチに戻る
  await execa('git', ['checkout', '-'])

  // 一時ブランチを削除
  await execa('git', ['branch', '-D', tempBranch])

  return worktreePath
}

// Worktree作成処理
async function createWorktreeFromGithub(
  type: 'pr' | 'issue',
  number: string,
  config: ProjectConfig,
  gitManager: GitWorktreeManager
): Promise<string> {
  const spinner = ora('情報を取得中...').start()

  let info: ItemInfo
  try {
    // PR/Issueの情報を取得
    info = await fetchItemInfo(number, type)
    spinner.succeed(`${type === 'pr' ? 'PR' : 'Issue'} #${number}: ${info.title}`)
  } catch (error) {
    const itemName = type === 'pr' ? 'PR' : 'Issue'
    spinner.fail(`${itemName} #${number} が見つかりません`)
    throw error
  }

  // ブランチ名を生成
  const branchName = await generateBranchForItem(type, number, info, config)

  // 確認
  const { confirmCreate } = await inquirer.prompt([
    {
      type: 'confirm',
      name: 'confirmCreate',
      message: `ブランチ '${chalk.cyan(branchName)}' で演奏者を招集しますか？`,
      default: true,
    },
  ])

  if (!confirmCreate) {
    console.log(chalk.gray('キャンセルされました'))
    process.exit(0)
  }

  spinner.start('演奏者を招集中...')

  let worktreePath: string
  try {
    worktreePath =
      type === 'pr'
        ? await createWorktreeForPR(number, branchName, gitManager)
        : await gitManager.createWorktree(branchName)
  } catch (error) {
    spinner.fail('演奏者の招集に失敗しました')
    throw error
  }

  spinner.succeed(
    `演奏者 '${chalk.cyan(branchName)}' を招集しました！\n` +
      `  📁 ${chalk.gray(worktreePath)}\n` +
      `  🔗 ${chalk.blue(`${type === 'pr' ? 'PR' : 'Issue'} #${number}`)}`
  )

  return worktreePath
}

// ====== 引数解析 ======

function parseArguments(type?: string, number?: string): { type?: string; number?: string } {
  // typeが数値の場合（maestro github 123）
  if (type && !isNaN(parseInt(type)) && !number) {
    return { type: undefined, number: type }
  }

  // typeとnumberの正規化
  if (!type || type === 'checkout') {
    // checkout または引数なしの場合
    if (!number && type === 'checkout') {
      console.error(chalk.red('PR/Issue番号を指定してください'))
      console.log(chalk.gray('使い方: maestro github checkout <number>'))
      process.exit(1)
    }
  }

  return { type, number }
}

// 初期化処理
async function initialize(): Promise<{ gitManager: GitWorktreeManager; config: ProjectConfig }> {
  // 初期検証
  await validateGhCli()

  const gitManager = new GitWorktreeManager()
  const configManager = new ConfigManager()
  await configManager.loadProjectConfig()
  const config = configManager.getAll()

  // Gitリポジトリかチェック
  const isGitRepo = await gitManager.isGitRepository()
  if (!isGitRepo) {
    console.error(chalk.red('このディレクトリはGitリポジトリではありません'))
    process.exit(1)
  }

  return { gitManager, config }
}

// worktreeの作成と環境セットアップ
async function processWorktreeCreation(
  type: 'pr' | 'issue',
  number: string,
  options: GithubOptions,
  config: ProjectConfig,
  gitManager: GitWorktreeManager
): Promise<void> {
  // tmuxオプションの検証（新しいオプションも含む）
  const tmuxOptionsCount = [
    options.tmux,
    options.tmuxVertical,
    options.tmuxHorizontal,
    options.tmuxH,
    options.tmuxV,
  ].filter(Boolean).length

  if (tmuxOptionsCount > 1) {
    console.error(chalk.red('エラー: tmuxオプションは一つだけ指定してください'))
    process.exit(1)
  }

  const isUsingTmux =
    options.tmux ||
    options.tmuxVertical ||
    options.tmuxHorizontal ||
    options.tmuxH ||
    options.tmuxV ||
    options.tmuxHPanes ||
    options.tmuxVPanes ||
    options.tmuxLayout

  // 新しいtmuxオプションの場合、tmuxセッション内にいる必要はない
  const requiresInsideTmux = options.tmuxVertical || options.tmuxHorizontal

  if (requiresInsideTmux && !(await isInTmuxSession())) {
    console.error(
      chalk.red(
        'エラー: --tmux-v/--tmux-hオプションを使用するにはtmuxセッション内にいる必要があります'
      )
    )
    process.exit(1)
  }

  // Worktree作成
  const worktreePath = await createWorktreeFromGithub(type, number, config, gitManager)

  // 環境セットアップ
  const shouldSetup =
    options?.setup || (options?.setup === undefined && config.development?.autoSetup)
  await setupEnvironment(worktreePath, config, !!shouldSetup)

  // tmuxでシェルを開く処理（新しいオプションも対応）
  if (isUsingTmux) {
    const branchName = path.basename(worktreePath)

    // tmuxオプションの検証
    try {
      validateTmuxOptions({
        sessionName: branchName,
        worktreePath,
        tmux: options.tmux,
        tmuxH: options.tmuxH || options.tmuxHorizontal,
        tmuxV: options.tmuxV || options.tmuxVertical,
        tmuxHPanes: options.tmuxHPanes,
        tmuxVPanes: options.tmuxVPanes,
        tmuxLayout: options.tmuxLayout,
      })
    } catch (error) {
      if (error instanceof Error) {
        console.error(chalk.red(`✖ ${error.message}`))
      }
      process.exit(1)
    }

    console.log(chalk.green(`\n🎼 GitHub統合による演奏者招集完了！`))
    console.log(chalk.gray(`📁 ${worktreePath}\n`))

    try {
      await createTmuxSession({
        sessionName: branchName,
        worktreePath,
        tmux: options.tmux,
        tmuxH: options.tmuxH || options.tmuxHorizontal,
        tmuxV: options.tmuxV || options.tmuxVertical,
        tmuxHPanes: options.tmuxHPanes,
        tmuxVPanes: options.tmuxVPanes,
        tmuxLayout: options.tmuxLayout,
        interactiveAttach: true,
      })
    } catch (error) {
      console.error(
        chalk.red(
          `❌ tmuxセッションの作成に失敗: ${error instanceof Error ? error.message : '不明なエラー'}`
        )
      )
      console.log(chalk.yellow('エディタでのオープンに進みます...'))
      // tmuxが失敗した場合はエディタオープンにフォールバック（-oフラグが明示的に指定された場合のみ）
      if (options?.open) {
        await openInEditor(worktreePath, config, true)
      }
    }
  } else if (options?.open) {
    // エディタで開く（-oフラグが明示的に指定された場合のみ）
    await openInEditor(worktreePath, config, true)
  }

  console.log(chalk.green('\n✨ GitHub統合による演奏者の招集が完了しました！'))
  console.log(chalk.gray(`\ncd ${worktreePath} で移動できます`))
}

// メイン処理
async function executeGithubCommand(
  type: string | undefined,
  number: string | undefined,
  options: GithubOptions,
  gitManager: GitWorktreeManager,
  config: ProjectConfig
): Promise<void> {
  // commentサブコマンドの処理
  if (type === 'comment') {
    if (!number) {
      throw new GithubCommandError('PR/Issue番号を指定してください')
    }
    await handleCommentCommand(number, options)
    return
  }

  // listサブコマンドの処理
  if (type === 'list') {
    await handleListCommand()
    return
  }

  // インタラクティブモードの処理
  let finalType = type
  let finalNumber = number

  if (!finalNumber) {
    // pr/issueが明示的に指定された場合は、その型に応じたアイテムを直接選択
    if (finalType === 'pr' || finalType === 'issue') {
      const items = await fetchItems(finalType as 'pr' | 'issue')
      finalNumber = await selectItem(items, finalType as 'pr' | 'issue')
    } else {
      // typeも指定されていない場合のみ、完全なインタラクティブモード
      try {
        const result = await handleInteractiveMode()
        finalType = result.type
        finalNumber = result.number
      } catch (error) {
        if (error instanceof Error && error.message === 'INTERACTIVE_COMMENT_COMPLETE') {
          return // コメント処理完了
        }
        throw error
      }
    }
  } else if (finalType === 'checkout' || !finalType) {
    // 番号が指定されている場合、まず存在チェックを行う
    // typeの自動判定（明示的にpr/issueが指定された場合はスキップ）
    finalType = await detectType(finalNumber)
  }

  await processWorktreeCreation(
    finalType as 'pr' | 'issue',
    finalNumber!,
    options,
    config,
    gitManager
  )
}

// ====== メインコマンド ======

export const githubCommand = new Command('github')
  .alias('gh')
  .description('GitHub PR/Issueから演奏者を招集する')
  .argument('[type]', 'タイプ (checkout, pr, issue, comment, list)')
  .argument('[number]', 'PR/Issue番号')
  .option('-o, --open', 'VSCode/Cursorで開く')
  .option('-s, --setup', '環境セットアップを実行')
  .option('-m, --message <message>', 'コメントメッセージ')
  .option('--reopen', 'PR/Issueを再開')
  .option('--close', 'PR/Issueをクローズ')
<<<<<<< HEAD
  .option('-t, --tmux', 'tmuxセッションを作成')
  .option('--tmux-vertical', 'tmuxの縦分割ペインで開く（tmuxセッション内でのみ）')
  .option('--tmux-horizontal', 'tmuxの横分割ペインで開く（tmuxセッション内でのみ）')
  .option('--tmux-h', 'tmuxペインを水平分割して作成')
  .option('--tmux-v', 'tmuxペインを垂直分割して作成')
  .option('--tmux-h-panes <number>', 'tmuxペインを指定数で水平分割', parseInt)
  .option('--tmux-v-panes <number>', 'tmuxペインを指定数で垂直分割', parseInt)
  .option(
    '--tmux-layout <type>',
    'tmuxレイアウトタイプ (even-horizontal, even-vertical, main-horizontal, main-vertical, tiled)'
  )
=======
  .option('-t, --tmux', 'tmuxの新しいウィンドウで開く')
  .option('--tmux-vertical, --tmux-v', 'tmuxの縦分割ペインで開く')
  .option('--tmux-horizontal, --tmux-h', 'tmuxの横分割ペインで開く')
  .exitOverride()
>>>>>>> 07dc44cd
  .action(async (type?: string, number?: string, options: GithubOptions = {}) => {
    const spinner = ora('オーケストレーション！').start()

    try {
      // 引数を解析
      const args = parseArguments(type, number)

      // 初期化
      spinner.text = '準備中...'
      const { gitManager, config } = await initialize()
      spinner.stop()

      // メイン処理を実行
      await executeGithubCommand(args.type, args.number, options, gitManager, config)
    } catch (error) {
      // スピナーが既に停止している場合は新しいスピナーを作成しない
      if (spinner.isSpinning) {
        spinner.fail('エラーが発生しました')
      } else {
        // スピナーが停止済みの場合は直接エラーメッセージを表示
        console.error(chalk.red('✖ エラーが発生しました'))
      }

      if (error instanceof GithubCommandError) {
        console.error(chalk.red(error.message))
        process.exit(1)
      } else {
        console.error(chalk.red(error instanceof Error ? error.message : '不明なエラー'))
        process.exit(1)
      }
    }
  })<|MERGE_RESOLUTION|>--- conflicted
+++ resolved
@@ -740,7 +740,6 @@
   .option('-m, --message <message>', 'コメントメッセージ')
   .option('--reopen', 'PR/Issueを再開')
   .option('--close', 'PR/Issueをクローズ')
-<<<<<<< HEAD
   .option('-t, --tmux', 'tmuxセッションを作成')
   .option('--tmux-vertical', 'tmuxの縦分割ペインで開く（tmuxセッション内でのみ）')
   .option('--tmux-horizontal', 'tmuxの横分割ペインで開く（tmuxセッション内でのみ）')
@@ -752,12 +751,7 @@
     '--tmux-layout <type>',
     'tmuxレイアウトタイプ (even-horizontal, even-vertical, main-horizontal, main-vertical, tiled)'
   )
-=======
-  .option('-t, --tmux', 'tmuxの新しいウィンドウで開く')
-  .option('--tmux-vertical, --tmux-v', 'tmuxの縦分割ペインで開く')
-  .option('--tmux-horizontal, --tmux-h', 'tmuxの横分割ペインで開く')
   .exitOverride()
->>>>>>> 07dc44cd
   .action(async (type?: string, number?: string, options: GithubOptions = {}) => {
     const spinner = ora('オーケストレーション！').start()
 
