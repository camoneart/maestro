# Maestro

[![Node.js >=20.0.0](https://img.shields.io/badge/Node.js-%3E%3D20.0.0-45CC11?labelColor=555555&style=flat&logoColor=FFFFFF)](https://nodejs.org/)
[![npm version](https://img.shields.io/npm/v/@camoneart/maestro?color=007EC5&labelColor=555555&style=flat&logoColor=FFFFFF)](https://www.npmjs.com/package/@camoneart/maestro)
[![License MIT](https://img.shields.io/badge/License-MIT-yellow?labelColor=555555&style=flat)](https://opensource.org/licenses/MIT)

![maestro](public/image/logo/maestro-logo.png)
**Git worktreeを“オーケストラ”のように操り、Claude Codeとの並列開発を加速するCLIツール。**

![Demo Animation]()

**[English](/README.md)** | **日本語**

## 目次

- [概要](#概要)
- [主な特徴](#主な特徴)
- [インストール](#インストール)
- [クイックスタート](#クイックスタート)
- [コマンドリファレンス](#コマンドリファレンス)
- [高度な機能](#高度な機能)
- [設定](#設定)
- [トラブルシューティング](#トラブルシューティング)
- [貢献](#貢献)
- [ライセンス](#ライセンス)

## 概要

Maestroは、Git worktreeをより直感的に管理できるCLIツールです。複数のブランチで並行作業を行う際に、ディレクトリを切り替えることなく、各ブランチを独立した「オーケストラメンバー」として扱うことができます。

### なぜ Maestro？

| 課題                                                                         | Maestro のアプローチ                                               | 得られるメリット                     |
| ---------------------------------------------------------------------------- | ------------------------------------------------------------------ | ------------------------------------ |
| **並列開発の非効率**<br/>ブランチ切り替え・stash・コンテキストスイッチが多発 | **Worktree を自動管理**<br/>各機能を独立したディレクトリで同時開発 | ブランチ移動ゼロでマルチタスクが快適 |
| **タスク管理が煩雑**<br/>複数機能の状態把握が難しい                          | **CLI 一覧 & ステータス**<br/>演奏者（worktree）の状態を可視化    | 迷わず現在地と進捗を把握             |
| **レビュー・マージ作業の負荷**                                               | **Claude Code 連携**<br/>AI による差分レビューと自動 PR フロー     | レビュー時間を大幅短縮               |

## 特徴

| 機能                    | 説明                               |
| ----------------------- | ---------------------------------- |
| 🎼 **オーケストラUI**   | Worktree を演奏者として直感操作    |
| 🤖 **Claude AI 連携**   | AI による差分レビュー & コード提案 |
| 🔗 **GitHub 連携**      | Issue / PR からワークツリーを生成  |
| 🎯 **tmux / fzf**       | キーボードだけで高速セッション切替 |
| 📊 **ステータス**       | リアルタイムの worktree 状態監視   |
| 🔄 **自動同期**         | 変更をリアルタイムで全演奏者へ反映 |
| 📸 **スナップショット** | 任意の状態を保存・ワンクリック復元 |
| 🏥 **ヘルスチェック**   | 孤立ブランチや競合を検出・自動修復 |

## インストール

### Homebrew を使用 (推奨)

```bash
brew install camoneart/tap/maestro
```

※ Homebrew でインストールすると、zsh / fish / Bash すべての補完スクリプトが自動で配置されます。<br>
※ Bash で利用する場合は `brew install bash-completion@2` が必要です。詳細は [シェル補完](#シェル補完) セクションを参照してください。

### npm を使用

```bash
npm install -g @camoneart/maestro
```

### pnpm を使用

```bash
# pnpm が入っていない場合は最初に: npm install -g pnpm
pnpm add -g @camoneart/maestro
```

## クイックスタート

```bash
# 1. インストール  ※Homebrew 例
brew install camoneart/tap/maestro

# 2. Git プロジェクトに移動
cd ~/path/to/your-repo

# 2.5. プロジェクトで maestro を初期化（新機能！）
mst init                                      # 対話的セットアップ
# または: mst init --yes                      # デフォルト設定で素早くセットアップ

# 3. 新しい worktree (演奏者) を作成
mst create feature/awesome-feature            # まず作成だけ

# 4. その演奏者のシェルに入る
mst shell feature/awesome-feature             # シェルへ入室

# ── ワンライナー (tmux + Claude) ──
# 作成と同時に tmux セッションを作成して自動的にアタッチ & Claude Code ワークスペースファイルを設定
mst create feature/awesome-feature --tmux --claude-md
```

#### ポイント

- `mst shell <ブランチ名>` でいつでも演奏者に入れます（省略すると fzf で選択）。
<<<<<<< HEAD
- `--tmux` を付けると専用 tmux セッションを作成して自動的にアタッチし、`--claude-md` を併用すると Claude Code ワークスペースファイルを設定します。
=======
- `--tmux` を付けると専用 tmux セッションを作成して自動的にアタッチし、`--claude` を併用すると Claude Code も自動起動します。
- `--tmux-h`/`--tmux-v` は現在の tmux ペインを水平/垂直分割し、新しいペインに自動フォーカスして即座に開発開始できます。
>>>>>>> 70c0bf1d

### 基本的な使用例

| 目的                                    | コマンド例                                                                   |
| --------------------------------------- | ---------------------------------------------------------------------------- |
| **並列開発** 新機能とバグ修正を同時進行 | `mst create feature/auth --tmux --claude-md`<br>`mst create bugfix/login-issue` |
| **状態確認** 演奏者一覧を表示           | `mst list`                                                                   |
| **高速切替** tmux セッションへ          | `mst tmux`                                                                   |
| **GitHub Issue から作成**               | `mst create 123`                                                             |
| **GitHub PR から作成**                  | `mst github checkout 456`                                                    |
| **GitHub issues/PRs一覧表示**           | `mst github list`                                                            |
| **Push with PR**                      | `mst push --pr`                                                              |
| **Push with draft PR**                | `mst push --draft-pr`                                                        |
| **自動レビュー & マージ**               | `mst review --auto-flow`                                                     |

## コマンドリファレンス

詳細は [コマンドリファレンス](./docs/COMMANDS.md) を参照してください。

### 主要コマンド

| コマンド    | 説明                       | ショート例                     |
| ----------- | -------------------------- | ------------------------------ |
| `init`      | プロジェクト設定を初期化    | `mst init --yes`               |
| `create`    | 新しい worktree を作成     | `mst create feature/login`     |
| `list`      | worktree を一覧表示        | `mst list`                     |
| `delete`    | worktree とローカルブランチを削除 | `mst delete feature/old --fzf` |
| `tmux`      | tmux セッションで開く      | `mst tmux`                     |
| `sync`      | ファイルをリアルタイム同期 | `mst sync --auto`              |
| `push`      | Push してPR作成            | `mst push --pr`                |
| `github`    | Issue / PR 連携            | `mst github checkout 123`      |
| `health`    | worktree 健全性チェック    | `mst health --fix`             |
| `where`     | 現在位置確認               | `mst where`                    |

すべてのサブコマンドと詳細オプションは [コマンドリファレンス](./docs/COMMANDS.md) を参照してください。

#### ワンラインチートシート

```bash
# 代表的な操作
mst create feature/my-ui --tmux --claude-md   # 作成 + AI + tmux
mst list                                   # 一覧
mst tmux                                   # fzf で切替
mst push --pr                              # push with PR
mst review --auto-flow                     # 自動レビュー〜マージ
```

## 高度な機能

Maestro が提供する “もう一歩進んだ” 機能を一覧で把握できます。<br>
各コマンドは **1 行** で実行でき、煩雑な作業をまるごと自動化します。

| 機能                         | コマンド例                                                     | やってくれること                                                                 |
| ---------------------------- | -------------------------------------------------------------- | -------------------------------------------------------------------------------- |
| **自動レビュー & マージ 🚀** | `mst review --auto-flow`                                       | fetch → rebase → AI レビュー → Conventional Commit → PR 作成をワンコマンドで実行 |
| **GitHub連携 🔗**           | `mst github list` <br>`mst github checkout 123`                | GitHub issue/PR一覧表示・チェックアウト、リポジトリワークフロー自動化          |
| **スナップショット 📸**      | `mst snapshot -m "前の状態"` <br>`mst snapshot --restore <id>` | 任意時点の状態を保存し、いつでも復元                                             |
| **健全性チェック 🏥**        | `mst health` <br>`mst health --fix`                            | stale / orphaned / conflict などを検出し、自動修復                               |

さらに詳しいオプションは `mst <command> --help` で確認できます。

## 設定

### 📁 プロジェクト設定 `.maestro.json`

Maestro は **リポジトリ直下の `.maestro.json`** を読み取り、動作をカスタマイズできます。<br>
よく使うキーを以下の表にまとめ、完全なサンプルは表に続くコードブロックで確認できます。

| カテゴリ    | 主なキー       | 役割                                    | 例 / デフォルト                     |
| ----------- | -------------- | --------------------------------------- | ----------------------------------- |
| worktrees   | `path`         | worktree（演奏者）の格納先              | `.git/orchestra-members`            |
|             | `branchPrefix` | 作成時のブランチ接頭辞                  | `feature/`                          |
| development | `autoSetup`    | 作成直後に `npm install` などを自動実行 | `true`                              |
|             | `syncFiles`    | 共有したいファイルの配列                | `[".env", ".env.local"]`            |
| hooks       | `afterCreate`  | 作成後に実行する任意コマンド            | `npm install`                       |
|             | `beforeDelete` | 削除前フック                            | `echo "Deleting $ORCHESTRA_MEMBER"` |
| claude      | `markdownMode` | CLAUDE.md ファイル管理モード            | `shared`                            |

#### 完全なサンプル

```json
{
  "worktrees": {
    "path": ".git/orchestra-members",
    "branchPrefix": "feature/"
  },
  "development": {
    "autoSetup": true,
    "syncFiles": [".env", ".env.local"],
    "defaultEditor": "cursor"
  },
  "hooks": {
    "afterCreate": "npm install",
    "beforeDelete": "echo \"演奏者を削除します: $ORCHESTRA_MEMBER\""
  },
  "claude": {
    "markdownMode": "shared"
  }
}
```

### 🤖 MCP統合設定

Claude Codeの設定（`.claude/mcp_settings.json`）に追加:

```json
{
  "mcpServers": {
    "maestro": {
      "command": "mst",
      "args": ["mcp", "serve"]
    }
  }
}
```

### シェル補完

Maestro は **Bash / zsh / fish** の補完スクリプトを提供します。

| インストール方法 | Bash                                    | Zsh / Fish  |
| ---------------- | --------------------------------------- | ----------- |
| Homebrew         | 自動 (※ bash は bash-completion@2 必須) | 自動        |
| npm / pnpm       | 手動 (下記)                             | 手動 (下記) |

#### Bash で手動設定 (npm 版など)

```bash
# 前提: bash-completion v2 をインストール済み
brew install bash-completion@2   # macOS の例

# .bashrc または .bash_profile に追記
eval "$(mst completion bash)"
```

#### zsh で手動設定

```bash
mkdir -p ~/.zsh/completions
mst completion zsh > ~/.zsh/completions/_mst
autoload -U compinit && compinit  # 設定済みであれば不要
```

#### fish で手動設定

```bash
mst completion fish > ~/.config/fish/completions/mst.fish
```

## トラブルシューティング

### ❓ よくあるエラーと対処法

| エラー内容                                | 主な原因                         | ワンライン解決策                  |
| ----------------------------------------- | -------------------------------- | --------------------------------- |
| **Git が古い**<br>`fatal: unknown option` | Git バージョン < 2.22            | `brew install git`                |
| **fzf が見つからない**                    | fzf 未インストール               | `brew install fzf`                |
| **tmux が見つからない**                   | tmux 未インストール              | `brew install tmux`               |
| **Claude Code が起動しない**              | MCP サーバー未起動 or ポート競合 | `mst mcp status` → `mst mcp stop` |

### その他のエラーコード例

| エラーコード | 原因                           | 解決策                              |
| ------------ | ------------------------------ | ----------------------------------- |
| `EADDRINUSE` | MCP サーバーのポート競合       | `mst mcp stop` で既存プロセスを停止 |
| `ENOENT`     | Git 実行ファイルが見つからない | Git の PATH を確認、再インストール  |

上記で解決しない場合は [Issues](https://github.com/camoneart/maestro/issues) で検索または新規 Issue を作成してください。

### 🔍 デバッグモード

```bash
# すべての内部ログを表示
DEBUG=mst:* mst create feature/debug

# 詳細なログをファイルに保存
DEBUG=mst:* mst review --auto-flow &> maestro-debug.log
```

## 貢献

### 🤝 コントリビューションの流れ

1. [**Issue**](https://github.com/camoneart/maestro/issues) でバグ報告・機能提案を送る
2. このリポジトリを **Fork** し、`feat/your-topic` などのブランチを作成
3. 開発後 `pnpm lint && pnpm test` でスタイルとテストを通過させる
4. **Conventional Commits** 形式でコミット
5. Pull Request を作成し、レビューテンプレに沿って概要を記入

詳細は [Contributing Guide](/CONTRIBUTING.md) と [Code of Conduct](/CODE_OF_CONDUCT.md) を参照してください。

## ライセンス

Licensed under the [MIT License](./LICENSE).<|MERGE_RESOLUTION|>--- conflicted
+++ resolved
@@ -100,12 +100,8 @@
 #### ポイント
 
 - `mst shell <ブランチ名>` でいつでも演奏者に入れます（省略すると fzf で選択）。
-<<<<<<< HEAD
 - `--tmux` を付けると専用 tmux セッションを作成して自動的にアタッチし、`--claude-md` を併用すると Claude Code ワークスペースファイルを設定します。
-=======
-- `--tmux` を付けると専用 tmux セッションを作成して自動的にアタッチし、`--claude` を併用すると Claude Code も自動起動します。
 - `--tmux-h`/`--tmux-v` は現在の tmux ペインを水平/垂直分割し、新しいペインに自動フォーカスして即座に開発開始できます。
->>>>>>> 70c0bf1d
 
 ### 基本的な使用例
 
