--- conflicted
+++ resolved
@@ -1,10 +1,6 @@
 # mst health
 
-<<<<<<< HEAD
 Command to check the health of orchestra members (Git Worktrees), detect and fix issues. Provides comprehensive diagnosis including detection of old orchestra members, uncommitted changes, and synchronization status with remote branches.
-=======
-Command to check the health of orchestra members (Git Worktrees) and detect/fix issues. Comprehensively diagnoses old orchestra members detection, uncommitted changes verification, synchronization status with remote branches, and more.
->>>>>>> 958ef0be
 
 ## Overview
 
@@ -37,11 +33,7 @@
 |--------|-------|-------------|---------|
 | `--fix` | `-f` | Auto-fix fixable issues | `false` |
 | `--prune` | `-p` | Delete old orchestra members | `false` |
-<<<<<<< HEAD
 | `--days <n>` | `-d` | Days to consider as old | `30` |
-=======
-| `--days <n>` | `-d` | Number of days to consider old | `30` |
->>>>>>> 958ef0be
 | `--verbose` | `-v` | Display detailed information | `false` |
 | `--json` | `-j` | Output in JSON format | `false` |
 | `--dry-run` | `-n` | Show results without actually fixing | `false` |
@@ -68,15 +60,9 @@
    Recommendation: Delete worktree or push to remote
 ```
 
-<<<<<<< HEAD
 ### diverged (Significantly Diverged)
 
 Orchestra members that have diverged significantly from main branch:
-=======
-### diverged (Heavily Diverged)
-
-Orchestra members heavily diverged from main branch:
->>>>>>> 958ef0be
 
 ```
 ⚠️  diverged: feature/long-running
@@ -106,15 +92,9 @@
    Recommendation: Resolve conflicts and commit
 ```
 
-<<<<<<< HEAD
 ### missing (Missing Directory)
 
 Orchestra members without existing directories:
-=======
-### missing (Directory Missing)
-
-Orchestra members with missing directories:
->>>>>>> 958ef0be
 
 ```
 ❌ missing: feature/moved-worktree
@@ -190,38 +170,22 @@
 }
 ```
 
-<<<<<<< HEAD
 ## Auto-fix Feature
 
 The `--fix` option can automatically fix the following issues:
 
 ### Fix orphaned (Orphaned)
-=======
-## Auto-Fix Feature
-
-The `--fix` option can automatically fix the following issues:
-
-### Fixing orphaned Issues
->>>>>>> 958ef0be
 
 ```bash
 mst health --fix
 ```
 
-<<<<<<< HEAD
 Execution:
-=======
-Execution details:
->>>>>>> 958ef0be
 
 - Remove local tracking information when remote branch is deleted
 - Confirm whether to create new remote branch if needed
 
-<<<<<<< HEAD
 ### Fix missing (Missing Directory)
-=======
-### Fixing missing (Directory Missing)
->>>>>>> 958ef0be
 
 Automatically remove Worktree entries:
 
@@ -233,11 +197,7 @@
 
 Detect and fix Worktree configuration inconsistencies
 
-<<<<<<< HEAD
 ## Pruning (Delete Old Orchestra Members)
-=======
-## Pruning (Deleting Old Orchestra Members)
->>>>>>> 958ef0be
 
 ```bash
 # Check orchestra members older than 30 days
@@ -281,11 +241,7 @@
 
 on:
   schedule:
-<<<<<<< HEAD
     - cron: '0 0 * * *' # Daily execution
-=======
-    - cron: '0 0 * * *' # Run daily
->>>>>>> 958ef0be
 
 jobs:
   health-check:
@@ -305,11 +261,7 @@
 
 ## Custom Checks
 
-<<<<<<< HEAD
 ### Generate Health Report
-=======
-### Generating Health Reports
->>>>>>> 958ef0be
 
 ```bash
 #!/bin/bash
@@ -340,11 +292,7 @@
 '
 ```
 
-<<<<<<< HEAD
 ### Issue-specific Handling
-=======
-### Handling by Issue Type
->>>>>>> 958ef0be
 
 ```bash
 # Batch process orchestra members with uncommitted changes
@@ -359,11 +307,7 @@
 done
 ```
 
-<<<<<<< HEAD
 ## Threshold Settings
-=======
-## Setting Thresholds
->>>>>>> 958ef0be
 
 Set health check thresholds in `.mst.json`:
 
@@ -387,11 +331,7 @@
 
 ## Tips & Tricks
 
-<<<<<<< HEAD
 ### Calculate Health Score
-=======
-### Calculating Health Score
->>>>>>> 958ef0be
 
 ```bash
 # Calculate health score (out of 100)
@@ -401,21 +341,13 @@
 
 echo "Worktree health score: $SCORE/100"
 
-<<<<<<< HEAD
 # Warning if below 80
-=======
-# Warn if below 80
->>>>>>> 958ef0be
 if [ $SCORE -lt 80 ]; then
   echo "⚠️  Health score is low. Run 'mst health --fix' to improve."
 fi
 ```
 
-<<<<<<< HEAD
 ### Auto-notification for Issues
-=======
-### Automatic Issue Notifications
->>>>>>> 958ef0be
 
 ```bash
 # Slack notification example
@@ -439,11 +371,7 @@
   read -p "Fix this issue? (y/n) " -n 1 -r
   echo
   if [[ $REPLY =~ ^[Yy]$ ]]; then
-<<<<<<< HEAD
     # Implement fixing logic here
-=======
-    # Implement fix logic here
->>>>>>> 958ef0be
     echo "Fixing $branch..."
   fi
 done
@@ -451,14 +379,7 @@
 
 ## Related Commands
 
-<<<<<<< HEAD
 - [`mst list`](./list.md) - Display orchestra member list and status
 - [`mst delete`](./delete.md) - Delete problematic orchestra members
 - [`mst sync`](./sync.md) - Sync diverged orchestra members
-- [`mst snapshot`](./snapshot.md) - Create snapshots before fixing
-=======
-- [`mst list`](./list.md) - Display list and status of orchestra members
-- [`mst delete`](./delete.md) - Delete problematic orchestra members
-- [`mst sync`](./sync.md) - Sync diverged orchestra members
-- [`mst snapshot`](./snapshot.md) - Create snapshot before fixing
->>>>>>> 958ef0be
+- [`mst snapshot`](./snapshot.md) - Create snapshots before fixing