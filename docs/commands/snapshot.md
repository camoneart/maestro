--- conflicted
+++ resolved
@@ -1,10 +1,6 @@
 # mst snapshot
 
-<<<<<<< HEAD
 Command to save and restore the current state of orchestra members (Git Worktrees) as snapshots. You can create backups before experimental changes or at important work milestones.
-=======
-Command to save and restore the current state of orchestra members (Git Worktrees) as snapshots. Create backups before experimental changes or at important work milestones.
->>>>>>> 958ef0be
 
 ## Overview
 
@@ -64,11 +60,7 @@
 
 Snapshots save the following information:
 
-<<<<<<< HEAD
 - Git state (branch, HEAD, tracking info)
-=======
-- Git state (branch, HEAD, tracking information)
->>>>>>> 958ef0be
 - Commit history (latest 10 commits)
 - Staged files
 - Modified files
@@ -129,11 +121,7 @@
   • snapshot-20250119-150000 - "Before bug fix" (1 day ago)
 
 bugfix/memory-leak:
-<<<<<<< HEAD
   • snapshot-20250120-090000 - "Before debugging start" (4 hours ago)
-=======
-  • snapshot-20250120-090000 - "Before debugging" (4 hours ago)
->>>>>>> 958ef0be
 
 Total: 3 snapshots across 2 worktrees
 ```
@@ -182,15 +170,9 @@
 1. Temporarily save current state
 2. Move HEAD to specified commit
 3. Restore file change states
-<<<<<<< HEAD
 4. Apply stash if available
 
 ### Confirmation During Restoration
-=======
-4. Apply stash if exists
-
-### Restoration Confirmation
->>>>>>> 958ef0be
 
 ```
 🔄 Restoring snapshot: snapshot-20250120-103045
@@ -211,17 +193,10 @@
 # 1. Create snapshot before experiment
 mst snapshot -m "Stable version before experiment"
 
-<<<<<<< HEAD
 # 2. Make experimental changes
 # ... code changes ...
 
 # 3. If experiment fails, revert
-=======
-# 2. Implement experimental changes
-# ... code changes ...
-
-# 3. If experiment fails, revert to original
->>>>>>> 958ef0be
 mst snapshot --list  # Check ID
 mst snapshot --restore snapshot-20250120-103045
 
@@ -229,11 +204,7 @@
 mst snapshot -m "Experiment successful - new feature complete"
 ```
 
-<<<<<<< HEAD
 ### Regular Backup
-=======
-### Regular Backups
->>>>>>> 958ef0be
 
 ```bash
 #!/bin/bash
@@ -246,11 +217,7 @@
 done
 ```
 
-<<<<<<< HEAD
 ### Pre-deployment Checkpoint
-=======
-### Pre-deployment Checkpoints
->>>>>>> 958ef0be
 
 ```bash
 # Save state before deployment
@@ -297,11 +264,7 @@
 ### Compare Snapshots
 
 ```bash
-<<<<<<< HEAD
 # Show differences between two snapshots
-=======
-# Display diff between two snapshots
->>>>>>> 958ef0be
 mst snapshot --diff snapshot-20250120-103045 snapshot-20250120-140000
 ```
 
@@ -335,27 +298,16 @@
 
 ## Best Practices
 
-<<<<<<< HEAD
 ### 1. Naming Conventions
 
 ```bash
 # Use consistent naming conventions
-=======
-### 1. Naming Convention
-
-```bash
-# Use consistent naming convention
->>>>>>> 958ef0be
 mst snapshot -m "feat: before authentication implementation"
 mst snapshot -m "fix: before memory leak fix"
 mst snapshot -m "refactor: before API structure change"
 ```
 
-<<<<<<< HEAD
 ### 2. Habitually Create Before Important Changes
-=======
-### 2. Habitualizing Before Important Changes
->>>>>>> 958ef0be
 
 ```bash
 # Automate with Git hooks
@@ -370,11 +322,7 @@
 ### 3. Team Sharing
 
 ```bash
-<<<<<<< HEAD
 # Share snapshots with team
-=======
-# Share snapshot with team
->>>>>>> 958ef0be
 mst snapshot --export snapshot-20250120-103045 --share
 
 # Import shared snapshot
@@ -416,12 +364,6 @@
 ## Related Commands
 
 - [`mst list`](./list.md) - Check orchestra members to snapshot
-<<<<<<< HEAD
 - [`mst health`](./health.md) - Health check before snapshots
 - [`mst sync`](./sync.md) - Sync after snapshots
-- [`mst history`](./history.md) - Manage alongside Claude Code history
-=======
-- [`mst health`](./health.md) - Check health before snapshot
-- [`mst sync`](./sync.md) - Sync after snapshot
-- [`mst history`](./history.md) - Manage with Claude Code history
->>>>>>> 958ef0be
+- [`mst history`](./history.md) - Manage alongside Claude Code history